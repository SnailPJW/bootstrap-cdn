--- conflicted
+++ resolved
@@ -16,15 +16,9 @@
     "dateformat": "~1.0.7-1.2.3",
     "express": "~3.4.8",
     "forever": "~0.10.11",
-<<<<<<< HEAD
-    "jade": "~0.35.0",
-    "js-yaml": "~2.1.3",
-    "maxcdn": "~0.1.0"
-=======
+    "maxcdn": "~0.1.0",
     "jade": "~1.1.5",
-    "js-yaml": "~3.0.1",
-    "oauth": "jmervine/node-oauth"
->>>>>>> 7ace8dc0
+    "js-yaml": "~3.0.1"
   },
   "devDependencies": {
     "expect.js": "~0.2.0",
