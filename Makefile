--- conflicted
+++ resolved
@@ -61,9 +61,5 @@
 nginx/reload: nginx.conf
 	sudo pkill -HUP nginx
 
-<<<<<<< HEAD
-nginx.conf: .PHONY
-=======
 nginx.conf:
->>>>>>> b415407c
 	sed -e "s/CURRENT_USER/$(USER)/g" .nginx.conf > nginx.conf